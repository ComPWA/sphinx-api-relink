--- conflicted
+++ resolved
@@ -12,11 +12,7 @@
       - id: check-useless-excludes
 
   - repo: https://github.com/ComPWA/policy
-<<<<<<< HEAD
-    rev: 0.4.1
-=======
     rev: 0.4.2
->>>>>>> 98b5d457
     hooks:
       - id: check-dev-files
         args:
@@ -71,11 +67,7 @@
           - --in-place
 
   - repo: https://github.com/streetsidesoftware/cspell-cli
-<<<<<<< HEAD
-    rev: v8.13.3
-=======
     rev: v8.15.1
->>>>>>> 98b5d457
     hooks:
       - id: cspell
 
@@ -99,12 +91,7 @@
         types:
           - python
 
-<<<<<<< HEAD
-  - repo: https://github.com/ComPWA/mirrors-pyright
-    rev: v1.1.383
-=======
   - repo: https://github.com/ComPWA/pyright-pre-commit
     rev: v1.1.384
->>>>>>> 98b5d457
     hooks:
       - id: pyright